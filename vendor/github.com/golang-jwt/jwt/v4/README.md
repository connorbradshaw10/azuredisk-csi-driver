--- conflicted
+++ resolved
@@ -135,9 +135,4 @@
 
 The command line utility included in this project (cmd/jwt) provides a straightforward example of token creation and parsing as well as a useful tool for debugging your own integration. You'll also find several implementation examples in the documentation.
 
-<<<<<<< HEAD
-The command line utility included in this project (cmd/jwt) provides a straightforward example of token creation and parsing as well as a useful tool for debugging your own integration. You'll also find several implementation examples in the documentation.
-
-=======
->>>>>>> 9690bc42
 [golang-jwt](https://github.com/orgs/golang-jwt) incorporates a modified version of the JWT logo, which is distributed under the terms of the [MIT License](https://github.com/jsonwebtoken/jsonwebtoken.github.io/blob/master/LICENSE.txt).