--- conflicted
+++ resolved
@@ -109,11 +109,7 @@
 		}
 	}
 
-<<<<<<< HEAD
-	return NewAsyncAssertion(asyncAssertionType, actual, g, timeoutInterval, pollingInterval, ctx, offset)
-=======
 	return NewAsyncAssertion(asyncAssertionType, actual, g, timeoutInterval, pollingInterval, 1, ctx, offset)
->>>>>>> 9690bc42
 }
 
 func (g *Gomega) SetDefaultEventuallyTimeout(t time.Duration) {
