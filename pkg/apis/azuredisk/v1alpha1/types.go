--- conflicted
+++ resolved
@@ -24,40 +24,36 @@
 // +k8s:deepcopy-gen:interfaces=k8s.io/apimachinery/pkg/runtime.Object
 
 // AzVolume is a specification for an AzVolume resource
+// +kubebuilder:object:root=true
+// +kubebuilder:resource:scope=Namespaced
+// +kubebuilder:subresource:status
 type AzVolume struct {
 	metav1.TypeMeta   `json:",inline"`
 	metav1.ObjectMeta `json:"metadata,omitempty"`
 
-<<<<<<< HEAD
 	// spec defines the desired state of an AzVolume.
 	// Required.
 	Spec AzVolumeSpec `json:"spec"`
 	// status represents the current state of AzVolume.
 	// Nil status indicates that the underlying volume has not yet been provisioned
-=======
-	Spec AzVolumeSpec `json:"spec"`
->>>>>>> 2b4608ed
 	// +optional
 	Status *AzVolumeStatus `json:"status,omitempty"`
 }
 
 // AzVolumeSpec is the spec for an AzVolume resource
 type AzVolumeSpec struct {
-<<<<<<< HEAD
-	//VolumeID is the disk URI of the underlying volume
-	VolumeID             string `json:"volumeID"`
+	//the disk URI of the underlying volume
+	UnderlyingVolume             string `json:"underlyingVolume"`
 	MaxMountReplicaCount int    `json:"maxMountReplicaCount"`
 	//The capabilities that the volume MUST have
-	VolumeCapability *VolumeCapability `json:"volumeCapability"`
+	//+optional
+	VolumeCapability *VolumeCapability `json:"volumeCapability,omitempty"`
 	//The capacity of the storage
-	CapacityRange *CapacityRange `json:"capacityRange"`
+	//+optional
+	CapacityRange *CapacityRange `json:"capacityRange,omitempty"`
 	//Parameters for the volume
 	//+optional
 	Parameters map[string]string `json:"parameters,omitempty"`
-=======
-	UnderlyingVolume     string `json:"underlyingVolume"`
-	MaxMountReplicaCount int    `json:"maxMountReplicaCount"`
->>>>>>> 2b4608ed
 }
 
 // AzVolumeStatus is the status for an AzVolume resource
