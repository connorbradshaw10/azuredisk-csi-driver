/*
Copyright 2019 The Kubernetes Authors.

Licensed under the Apache License, Version 2.0 (the "License");
you may not use this file except in compliance with the License.
You may obtain a copy of the License at

    http://www.apache.org/licenses/LICENSE-2.0

Unless required by applicable law or agreed to in writing, software
distributed under the License is distributed on an "AS IS" BASIS,
WITHOUT WARRANTIES OR CONDITIONS OF ANY KIND, either express or implied.
See the License for the specific language governing permissions and
limitations under the License.
*/

package azuredisk

import (
	"context"
	"errors"
	"fmt"
	"log"
	"net/http"
	"os"
<<<<<<< HEAD
	"path/filepath"
	"reflect"
=======
>>>>>>> 9186f3f0
	"runtime"
	"strings"
	"syscall"
	"testing"

	"github.com/Azure/azure-sdk-for-go/services/compute/mgmt/2021-07-01/compute"
	"github.com/container-storage-interface/spec/lib/go/csi"
	"github.com/golang/mock/gomock"
	"github.com/stretchr/testify/assert"
	"github.com/stretchr/testify/require"
	"google.golang.org/grpc/codes"
	"google.golang.org/grpc/status"
	metav1 "k8s.io/apimachinery/pkg/apis/meta/v1"
	testingexec "k8s.io/utils/exec/testing"

	diskv1alpha2 "sigs.k8s.io/azuredisk-csi-driver/pkg/apis/azuredisk/v1alpha2"
	consts "sigs.k8s.io/azuredisk-csi-driver/pkg/azureconstants"
	"sigs.k8s.io/azuredisk-csi-driver/pkg/azuredisk/mockprovisioner"
	"sigs.k8s.io/azuredisk-csi-driver/pkg/azureutils"
	"sigs.k8s.io/azuredisk-csi-driver/pkg/mounter"
	"sigs.k8s.io/azuredisk-csi-driver/pkg/optimization/mockoptimization"
	volumehelper "sigs.k8s.io/azuredisk-csi-driver/pkg/util"
	"sigs.k8s.io/azuredisk-csi-driver/test/utils/testutil"
	"sigs.k8s.io/cloud-provider-azure/pkg/azureclients/vmclient/mockvmclient"
	"sigs.k8s.io/cloud-provider-azure/pkg/retry"
)

const (
	virtualMachineURIFormat = "/subscriptions/%s/resourceGroups/%s/providers/Microsoft.Compute/virtualMachines/%s"
)

var (
	sourceTest string
	targetTest string

	testSubscription  = "01234567-89ab-cdef-0123-456789abcdef"
	testResourceGroup = "rg"

	provisioningStateSucceeded = "Succeeded"

	testVMName     = fakeNodeID
	testVMURI      = fmt.Sprintf(virtualMachineURIFormat, testSubscription, testResourceGroup, testVMName)
	testVMSize     = compute.VirtualMachineSizeTypesStandardD3V2
	testVMLocation = "westus"
	testVMZones    = []string{"1"}
	testVM         = compute.VirtualMachine{
		Name:     &testVMName,
		ID:       &testVMURI,
		Location: &testVMLocation,
		Zones:    &testVMZones,
		VirtualMachineProperties: &compute.VirtualMachineProperties{
			ProvisioningState: &provisioningStateSucceeded,
			HardwareProfile: &compute.HardwareProfile{
				VMSize: testVMSize,
			},
			StorageProfile: &compute.StorageProfile{
				DataDisks: new([]compute.DataDisk),
			},
		},
	}
	testAzVolumeAttachment = diskv1alpha2.AzVolumeAttachment{
		ObjectMeta: metav1.ObjectMeta{
			Name:      "test-azvolumeattachment",
			Namespace: "test-namespace",
		},
		Spec: diskv1alpha2.AzVolumeAttachmentSpec{
			VolumeID:      "test-volume",
			NodeName:      fakeNodeID,
			RequestedRole: diskv1alpha2.PrimaryRole,
		},
	}
)

func TestMain(m *testing.M) {
	var err error
	sourceTest, err = testutil.GetWorkDirPath("source_test")
	if err != nil {
		log.Printf("failed to get source test path: %v\n", err)
		os.Exit(1)
	}
	targetTest, err = testutil.GetWorkDirPath("target_test")
	if err != nil {
		log.Printf("failed to get target test path: %v\n", err)
		os.Exit(1)
	}

	_ = m.Run()

}

func TestNodeGetCapabilities(t *testing.T) {
	d, _ := NewFakeDriver(t)
	capType := &csi.NodeServiceCapability_Rpc{
		Rpc: &csi.NodeServiceCapability_RPC{
			Type: csi.NodeServiceCapability_RPC_STAGE_UNSTAGE_VOLUME,
		},
	}
	capList := []*csi.NodeServiceCapability{{
		Type: capType,
	}}
	d.setNodeCapabilities(capList)
	// Test valid request
	req := csi.NodeGetCapabilitiesRequest{}
	resp, err := d.NodeGetCapabilities(context.Background(), &req)
	assert.NotNil(t, resp)
	assert.Equal(t, resp.Capabilities[0].GetType(), capType)
	assert.NoError(t, err)
}

func TestGetMaxDataDiskCount(t *testing.T) {
	tests := []struct {
		instanceType string
		expectResult int64
	}{
		{
			instanceType: "standard_d2_v2",
			expectResult: 8,
		},
		{
			instanceType: "Standard_DS14_V2",
			expectResult: 64,
		},
		{
			instanceType: "NOT_EXISTING",
			expectResult: defaultAzureVolumeLimit,
		},
		{
			instanceType: "",
			expectResult: defaultAzureVolumeLimit,
		},
	}

	for _, test := range tests {
		result := getMaxDataDiskCount(test.instanceType)
		assert.Equal(t, test.expectResult, result)
	}
}

func TestEnsureMountPoint(t *testing.T) {
	errorTarget, err := testutil.GetWorkDirPath("error_is_likely_target")
	assert.NoError(t, err)
	alreadyExistTarget, err := testutil.GetWorkDirPath("false_is_likely_exist_target")
	assert.NoError(t, err)
	azuredisk, err := testutil.GetWorkDirPath("azuredisk.go")
	assert.NoError(t, err)

	tests := []struct {
		desc          string
		target        string
		skipOnWindows bool
		expectedMnt   bool
		expectedErr   testutil.TestError
	}{
		{
			desc:          "[Error] Mocked by IsLikelyNotMountPoint",
			target:        errorTarget,
			skipOnWindows: true, // no error reported in windows
			expectedErr: testutil.TestError{
				DefaultError: errors.New("fake IsLikelyNotMountPoint: fake error"),
			},
			expectedMnt: false,
		},
		{
			desc:          "[Error] Not a directory",
			target:        azuredisk,
			skipOnWindows: true, // no error reported in windows
			expectedErr: testutil.TestError{
				DefaultError: &os.PathError{Op: "mkdir", Path: azuredisk, Err: syscall.ENOTDIR},
			},
		},
		{
			desc:        "[Success] Successful run",
			target:      targetTest,
			expectedErr: testutil.TestError{},
			expectedMnt: false,
		},
		{
			desc:          "[Success] Already existing mount",
			target:        alreadyExistTarget,
			skipOnWindows: true, // not consistent result between Linux and Windows
			expectedErr:   testutil.TestError{},
			expectedMnt:   true,
		},
	}

	// Setup
	_ = makeDir(alreadyExistTarget)
	d, _ := NewFakeDriver(t)
	fakeMounter, err := mounter.NewFakeSafeMounter()
	assert.NoError(t, err)
	d.setMounter(fakeMounter)

	for _, test := range tests {
		if !(runtime.GOOS == "windows" && test.skipOnWindows) {
			mnt, err := d.ensureMountPoint(test.target)
			if !testutil.AssertError(&test.expectedErr, err) {
				t.Errorf("desc: %s\n actualErr: (%v), expectedErr: (%v)", test.desc, err, test.expectedErr.Error())
			}
			if err == nil {
				assert.Equal(t, test.expectedMnt, mnt)
			}
		}
	}

	// Clean up
	err = os.RemoveAll(alreadyExistTarget)
	assert.NoError(t, err)
	err = os.RemoveAll(targetTest)
	assert.NoError(t, err)
}

func TestNodeGetInfo(t *testing.T) {
	notFoundErr := &retry.Error{
		HTTPStatusCode: http.StatusNotFound,
		RawError:       errors.New("not found"),
	}

	tests := []struct {
		desc         string
		expectedErr  error
		skipOnDarwin bool
		setupFunc    func(t *testing.T, d FakeDriver)
		validateFunc func(t *testing.T, resp *csi.NodeGetInfoResponse)
	}{
		{
			desc:         "[Success] Get node information for existing VM",
			expectedErr:  nil,
			skipOnDarwin: true,
			setupFunc: func(t *testing.T, d FakeDriver) {
				d.getCloud().VirtualMachinesClient.(*mockvmclient.MockInterface).EXPECT().
					Get(gomock.Any(), testResourceGroup, testVMName, gomock.Any()).
					Return(testVM, nil).
					AnyTimes()

				// cloud-provider-azure's GetZone function assumes the host is a VM and returns it zones.
				// We therefore mock a return of the testVM if the hostname is used.
				hostname, err := os.Hostname()
				require.NoError(t, err)

				// cloud-provider-azure's GetZone function always deals with lower case.
				hostname = strings.ToLower(hostname)

				d.getCloud().VirtualMachinesClient.(*mockvmclient.MockInterface).EXPECT().
					Get(gomock.Any(), testResourceGroup, hostname, gomock.Any()).
					Return(testVM, nil).
					AnyTimes()
				d.getCloud().VirtualMachinesClient.(*mockvmclient.MockInterface).EXPECT().
					Get(gomock.Any(), gomock.Any(), gomock.Any(), gomock.Any()).
					Return(compute.VirtualMachine{}, notFoundErr).
					AnyTimes()
			},
			validateFunc: func(t *testing.T, resp *csi.NodeGetInfoResponse) {
				assert.Equal(t, testVMName, resp.NodeId)
				assert.Equal(t, getMaxDataDiskCount(string(testVMSize)), resp.MaxVolumesPerNode)
				assert.Len(t, resp.AccessibleTopology.Segments, 2)
			},
		},
		{
			desc:        "[Failure] Get node information for non-existing VM",
			expectedErr: status.Error(codes.Internal, fmt.Sprintf("getNodeInfoFromLabels on node(%s) failed with %s", "fakeNodeID", "kubeClient is nil")),
			setupFunc: func(t *testing.T, d FakeDriver) {
				d.getCloud().VirtualMachinesClient.(*mockvmclient.MockInterface).EXPECT().
					Get(gomock.Any(), gomock.Any(), gomock.Any(), gomock.Any()).
					Return(compute.VirtualMachine{}, notFoundErr).
					AnyTimes()
			},
			validateFunc: func(t *testing.T, resp *csi.NodeGetInfoResponse) {
				assert.Equal(t, testVMName, resp.NodeId)
				assert.Equal(t, int64(defaultAzureVolumeLimit), resp.MaxVolumesPerNode)
			},
		},
	}

	for _, test := range tests {
		test := test
		t.Run(test.desc, func(t *testing.T) {
			if test.skipOnDarwin && runtime.GOOS == "darwin" {
				t.Skip("Skip test case on Darwin")
			}
			d, err := NewFakeDriver(t)
			require.NoError(t, err)

			test.setupFunc(t, d)

			resp, err := d.NodeGetInfo(context.TODO(), &csi.NodeGetInfoRequest{})
			require.Equal(t, test.expectedErr, err)
			if err == nil {
				test.validateFunc(t, resp)
			}
		})
	}
}

func TestNodeGetVolumeStats(t *testing.T) {
	nonexistedPath := "/not/a/real/directory"
	fakePath := "/tmp/fake-volume-path"
	blockVolumePath := "/tmp/block-volume-path"
	blockdevAction := func() ([]byte, []byte, error) {
		return []byte(fmt.Sprintf("%d", stdCapacityRange.RequiredBytes)), []byte{}, nil
	}
	tests := []struct {
		desc          string
		setupFunc     func(*testing.T, FakeDriver)
		req           csi.NodeGetVolumeStatsRequest
		expectedErr   error
		skipOnDarwin  bool
		skipOnWindows bool
	}{
		{
			desc:        "Volume ID missing",
			req:         csi.NodeGetVolumeStatsRequest{VolumePath: targetTest},
			expectedErr: status.Error(codes.InvalidArgument, "NodeGetVolumeStats volume ID was empty"),
		},
		{
			desc:        "VolumePath missing",
			req:         csi.NodeGetVolumeStatsRequest{VolumeId: "vol_1"},
			expectedErr: status.Error(codes.InvalidArgument, "NodeGetVolumeStats volume path was empty"),
		},
		{
			desc:        "Not existed volume path",
			req:         csi.NodeGetVolumeStatsRequest{VolumePath: nonexistedPath, VolumeId: "vol_1"},
			expectedErr: status.Errorf(codes.NotFound, "path /not/a/real/directory does not exist"),
		},
		{
			desc: "Block volume path success",
			setupFunc: func(t *testing.T, d FakeDriver) {
				d.getHostUtil().(*azureutils.FakeHostUtil).SetPathIsDeviceResult(blockVolumePath, true, nil)
				d.setNextCommandOutputScripts(blockdevAction)
			},
			req:           csi.NodeGetVolumeStatsRequest{VolumePath: blockVolumePath, VolumeId: "vol_1"},
			skipOnDarwin:  true,
			skipOnWindows: true,
			expectedErr:   nil,
		},
		{
			desc:         "standard success",
			req:          csi.NodeGetVolumeStatsRequest{VolumePath: fakePath, VolumeId: "vol_1"},
			skipOnDarwin: true,
			expectedErr:  nil,
		},
	}

	// Setup
	_ = makeDir(fakePath)
	_ = makeDir(blockVolumePath)
	d, _ := NewFakeDriver(t)
	mounter, err := mounter.NewFakeSafeMounter()
	assert.NoError(t, err)
	d.setMounter(mounter)

	for _, test := range tests {
		if !(test.skipOnDarwin && runtime.GOOS == "darwin") && !(test.skipOnWindows && runtime.GOOS == "windows") {
			if test.setupFunc != nil {
				test.setupFunc(t, d)
			}
			_, err := d.NodeGetVolumeStats(context.Background(), &test.req)
			if !testutil.IsErrorEquivalent(err, test.expectedErr) {
				t.Errorf("desc: %s\n actualErr: (%v), expectedErr: (%v)", test.desc, err, test.expectedErr)
			}
		}
	}

	// Clean up
	err = os.RemoveAll(fakePath)
	assert.NoError(t, err)
	err = os.RemoveAll(blockVolumePath)
	assert.NoError(t, err)
}

func TestNodeStageVolume(t *testing.T) {
	d, err := NewFakeDriver(t)

	ctrl := gomock.NewController(t)
	defer ctrl.Finish()
	d.setCrdProvisioner(mockprovisioner.NewMockCrdProvisioner(ctrl))

	d.setPerfOptimizationEnabled(false)
	assert.NoError(t, err)

	stdVolCap := &csi.VolumeCapability_Mount{
		Mount: &csi.VolumeCapability_MountVolume{
			FsType: defaultLinuxFsType,
		},
	}
	volumeContext := map[string]string{
		consts.FsTypeField: defaultLinuxFsType,
	}
	volumeContextWithResize := map[string]string{
		consts.ResizeRequired: "true",
	}

	stdVolCapBlock := &csi.VolumeCapability_Block{
		Block: &csi.VolumeCapability_BlockVolume{},
	}

	volumeCap := csi.VolumeCapability_AccessMode{Mode: 2}
	volumeCapWrong := csi.VolumeCapability_AccessMode{Mode: 10}
	invalidLUN := map[string]string{
		consts.LUN: "/dev/01",
	}
	publishContext := map[string]string{
		consts.LUN: "/dev/disk/azure/scsi1/lun1",
	}

	blkidAction := func() ([]byte, []byte, error) {
		return []byte("DEVICE=/dev/sdd\nTYPE=ext4"), []byte{}, nil
	}
	fsckAction := func() ([]byte, []byte, error) {
		return []byte{}, []byte{}, nil
	}
	resize2fsAction := func() ([]byte, []byte, error) {
		return []byte{}, []byte{}, nil
	}

	tests := []struct {
		desc          string
		setupFunc     func(*testing.T, FakeDriver)
		req           csi.NodeStageVolumeRequest
		expectedErr   error
		skipOnDarwin  bool
		skipOnWindows bool
		cleanupFunc   func(*testing.T, FakeDriver)
	}{
		{
			desc:        "Volume ID missing",
			req:         csi.NodeStageVolumeRequest{},
			expectedErr: status.Error(codes.InvalidArgument, "Volume ID not provided"),
		},
		{
			desc:        "Stage target path missing",
			req:         csi.NodeStageVolumeRequest{VolumeId: "vol_1"},
			expectedErr: status.Error(codes.InvalidArgument, "Staging target not provided"),
		},
		{
			desc:        "Volume capabilities missing",
			req:         csi.NodeStageVolumeRequest{VolumeId: "vol_1", StagingTargetPath: sourceTest},
			expectedErr: status.Error(codes.InvalidArgument, "Volume capability not provided"),
		},
		{
			desc:        "Volume capabilities not supported",
			req:         csi.NodeStageVolumeRequest{VolumeId: "vol_1", StagingTargetPath: sourceTest, VolumeCapability: &csi.VolumeCapability{AccessMode: &volumeCapWrong}},
			expectedErr: status.Error(codes.InvalidArgument, "Volume capability not supported"),
		},
		{
			desc: "Volume operation in progress",
			setupFunc: func(t *testing.T, d FakeDriver) {
				d.getVolumeLocks().TryAcquire("vol_1")
			},
			req: csi.NodeStageVolumeRequest{VolumeId: "vol_1", StagingTargetPath: sourceTest, VolumeCapability: &csi.VolumeCapability{AccessMode: &volumeCap,
				AccessType: stdVolCapBlock}},
			expectedErr: status.Error(codes.Aborted, fmt.Sprintf(volumeOperationAlreadyExistsFmt, "vol_1")),
			cleanupFunc: func(t *testing.T, d FakeDriver) {
				d.getVolumeLocks().Release("vol_1")
			},
		},
		{
			desc: "Lun not provided",
			req: csi.NodeStageVolumeRequest{VolumeId: "vol_1", StagingTargetPath: sourceTest, VolumeCapability: &csi.VolumeCapability{AccessMode: &volumeCap,
				AccessType: stdVolCap}},
			setupFunc: func(t *testing.T, d FakeDriver) {
				if isTestingDriverV2() {
					d.getCrdProvisioner().(*mockprovisioner.MockCrdProvisioner).EXPECT().GetAzVolumeAttachment(gomock.Any(), gomock.Any(), gomock.Any()).Return(createAzVolumeAttachmentWithPublishContext(map[string]string{}), err)
				}
			},
			expectedErr: status.Error(codes.InvalidArgument, "lun not provided"),
		},
		{
			desc:         "Invalid Lun",
			skipOnDarwin: true,
			req: csi.NodeStageVolumeRequest{VolumeId: "vol_1", StagingTargetPath: sourceTest,
				VolumeCapability: &csi.VolumeCapability{AccessMode: &volumeCap,
					AccessType: stdVolCap},
				PublishContext: invalidLUN,
				VolumeContext:  volumeContext,
			},
			setupFunc: func(t *testing.T, d FakeDriver) {
				if isTestingDriverV2() {
					d.getCrdProvisioner().(*mockprovisioner.MockCrdProvisioner).EXPECT().GetAzVolumeAttachment(gomock.Any(), gomock.Any(), gomock.Any()).Return(createAzVolumeAttachmentWithPublishContext(invalidLUN), err)
				}
			},

			expectedErr: status.Error(codes.Internal, "failed to find disk on lun /dev/01. cannot parse deviceInfo: /dev/01"),
		},
		{
			desc:          "Successfully staged",
			skipOnDarwin:  true,
			skipOnWindows: true,
			setupFunc: func(t *testing.T, d FakeDriver) {
				if isTestingDriverV2() {
					d.getCrdProvisioner().(*mockprovisioner.MockCrdProvisioner).EXPECT().GetAzVolumeAttachment(gomock.Any(), gomock.Any(), gomock.Any()).Return(createAzVolumeAttachmentWithPublishContext(publishContext), err)
				}
				d.setNextCommandOutputScripts(blkidAction, fsckAction)
			},
			req: csi.NodeStageVolumeRequest{VolumeId: "vol_1", StagingTargetPath: sourceTest,
				VolumeCapability: &csi.VolumeCapability{AccessMode: &volumeCap,
					AccessType: stdVolCap},
				PublishContext: publishContext,
				VolumeContext:  volumeContext,
			},

			expectedErr: nil,
		},
		{
			desc:          "Successfully with resize",
			skipOnDarwin:  true,
			skipOnWindows: true,
			setupFunc: func(t *testing.T, d FakeDriver) {
				if isTestingDriverV2() {
					d.getCrdProvisioner().(*mockprovisioner.MockCrdProvisioner).EXPECT().GetAzVolumeAttachment(gomock.Any(), gomock.Any(), gomock.Any()).Return(createAzVolumeAttachmentWithPublishContext(publishContext), err)
				}
				d.setNextCommandOutputScripts(blkidAction, fsckAction, blkidAction, resize2fsAction)
			},
			req: csi.NodeStageVolumeRequest{VolumeId: "vol_1", StagingTargetPath: sourceTest,
				VolumeCapability: &csi.VolumeCapability{AccessMode: &volumeCap,
					AccessType: stdVolCap},
				PublishContext: publishContext,
				VolumeContext:  volumeContextWithResize,
			},

			expectedErr: nil,
		},
		{
			desc:          "Successfully staged with performance optimizations",
			skipOnDarwin:  true,
			skipOnWindows: true,
			setupFunc: func(t *testing.T, d FakeDriver) {
				if isTestingDriverV2() {
					d.getCrdProvisioner().(*mockprovisioner.MockCrdProvisioner).EXPECT().GetAzVolumeAttachment(gomock.Any(), gomock.Any(), gomock.Any()).Return(createAzVolumeAttachmentWithPublishContext(publishContext), err)
				}
				d.setPerfOptimizationEnabled(true)
				mockoptimization := d.getDeviceHelper().(*mockoptimization.MockInterface)
				diskSupportsPerfOptimizationCall := mockoptimization.EXPECT().
					DiskSupportsPerfOptimization(gomock.Any(), gomock.Any()).
					Return(true)
				mockoptimization.EXPECT().
					OptimizeDiskPerformance(gomock.Any(), gomock.Any(), gomock.Any(), gomock.Any(), gomock.Any(), gomock.Any(), gomock.Any(), gomock.Any()).
					Return(nil).
					After(diskSupportsPerfOptimizationCall)

				d.setNextCommandOutputScripts(blkidAction, fsckAction)
			},
			req: csi.NodeStageVolumeRequest{VolumeId: "vol_1", StagingTargetPath: sourceTest,
				VolumeCapability: &csi.VolumeCapability{AccessMode: &volumeCap,
					AccessType: stdVolCap},
				PublishContext: publishContext,
				VolumeContext:  volumeContext,
			},
			cleanupFunc: func(t *testing.T, d FakeDriver) {
				d.setPerfOptimizationEnabled(false)
			},
			expectedErr: nil,
		},
	}

	// Setup
	_ = makeDir(sourceTest)
	_ = makeDir(targetTest)
	fakeMounter, err := mounter.NewFakeSafeMounter()
	assert.NoError(t, err)
	d.setMounter(fakeMounter)

	for _, test := range tests {
		if !(test.skipOnDarwin && runtime.GOOS == "darwin") && !(test.skipOnWindows && runtime.GOOS == "windows") {
			if test.setupFunc != nil {
				test.setupFunc(t, d)
			}
			_, err := d.NodeStageVolume(context.Background(), &test.req)
			if test.desc == "failed volume mount" {
				assert.Error(t, err)
			} else if !testutil.IsErrorEquivalent(err, test.expectedErr) {
				t.Errorf("desc: %s\n actualErr: (%v), expectedErr: (%v)", test.desc, err, test.expectedErr)
			}
			if test.cleanupFunc != nil {
				test.cleanupFunc(t, d)
			}
		}
	}

	// Clean up
	err = os.RemoveAll(sourceTest)
	assert.NoError(t, err)
	err = os.RemoveAll(targetTest)
	assert.NoError(t, err)
}

func TestNodeUnstageVolume(t *testing.T) {
	d, err := NewFakeDriver(t)
	assert.NoError(t, err)
	errorTarget, err := testutil.GetWorkDirPath("error_is_likely_target")
	assert.NoError(t, err)
	targetFile, err := testutil.GetWorkDirPath("abc.go")
	assert.NoError(t, err)

	tests := []struct {
		setup         func()
		desc          string
		req           csi.NodeUnstageVolumeRequest
		skipOnWindows bool
		skipOnDarwin  bool
		expectedErr   testutil.TestError
		cleanup       func()
	}{
		{
			desc: "Volume ID missing",
			req:  csi.NodeUnstageVolumeRequest{StagingTargetPath: targetTest},
			expectedErr: testutil.TestError{
				DefaultError: status.Error(codes.InvalidArgument, "Volume ID not provided"),
			},
		},
		{
			desc: "Staging target missing ",
			req:  csi.NodeUnstageVolumeRequest{VolumeId: "vol_1"},
			expectedErr: testutil.TestError{
				DefaultError: status.Error(codes.InvalidArgument, "Staging target not provided"),
			},
		},
		{
			desc:          "[Error] CleanupMountPoint error mocked by IsLikelyNotMountPoint",
			req:           csi.NodeUnstageVolumeRequest{StagingTargetPath: errorTarget, VolumeId: "vol_1"},
			skipOnWindows: true, // no error reported in windows
			skipOnDarwin:  true,
			expectedErr: testutil.TestError{
				DefaultError: status.Error(codes.Internal, fmt.Sprintf("failed to unmount staging target \"%s\": "+
					"fake IsLikelyNotMountPoint: fake error", errorTarget)),
			},
		},
		{
			desc: "[Error] Volume operation in progress",
			setup: func() {
				d.getVolumeLocks().TryAcquire("vol_1")
			},
			req: csi.NodeUnstageVolumeRequest{StagingTargetPath: targetFile, VolumeId: "vol_1"},
			expectedErr: testutil.TestError{
				DefaultError: status.Error(codes.Aborted, fmt.Sprintf(volumeOperationAlreadyExistsFmt, "vol_1")),
			},
			cleanup: func() {
				d.getVolumeLocks().Release("vol_1")
			},
		},
		{
			desc:        "[Success] Valid request",
			req:         csi.NodeUnstageVolumeRequest{StagingTargetPath: targetFile, VolumeId: "vol_1"},
			expectedErr: testutil.TestError{},
		},
	}

	//Setup
	_ = makeDir(errorTarget)
	fakeMounter, err := mounter.NewFakeSafeMounter()
	assert.NoError(t, err)
	d.setMounter(fakeMounter)

	for _, test := range tests {
		if test.setup != nil {
			test.setup()
		}
		if !(runtime.GOOS == "windows" && test.skipOnWindows) &&
			!(runtime.GOOS == "darwin" && test.skipOnDarwin) {
			_, err := d.NodeUnstageVolume(context.Background(), &test.req)
			if !testutil.AssertError(&test.expectedErr, err) {
				t.Errorf("desc: %s\n actualErr: (%v), expectedErr: (%v)", test.desc, err, test.expectedErr.Error())
			}
		}
		if test.cleanup != nil {
			test.cleanup()
		}
	}

	// Clean up
	err = os.RemoveAll(errorTarget)
	assert.NoError(t, err)
}

func TestNodePublishVolume(t *testing.T) {
	d, err := NewFakeDriver(t)
	assert.NoError(t, err)

<<<<<<< HEAD
=======
	ctrl := gomock.NewController(t)
	defer ctrl.Finish()
	d.setCrdProvisioner(mockprovisioner.NewMockCrdProvisioner(ctrl))

>>>>>>> 9186f3f0
	volumeCap := csi.VolumeCapability_AccessMode{Mode: csi.VolumeCapability_AccessMode_SINGLE_NODE_SINGLE_WRITER}
	publishContext := map[string]string{
		consts.LUN: "/dev/01",
	}
	errorMountSource, err := testutil.GetWorkDirPath("error_mount_source")
	assert.NoError(t, err)
	alreadyMountedTarget, err := testutil.GetWorkDirPath("false_is_likely_exist_target")
	assert.NoError(t, err)

	azurediskPath := "azuredisk.go"

	// ".\azuredisk.go will get deleted on Windows"
	if runtime.GOOS == "windows" {
		azurediskPath = "testfiles\\azuredisk.go"
	}
	azuredisk, err := testutil.GetWorkDirPath(azurediskPath)
	assert.NoError(t, err)

	stdVolCap := &csi.VolumeCapability_Mount{
		Mount: &csi.VolumeCapability_MountVolume{},
	}
	stdVolCapBlock := &csi.VolumeCapability_Block{
		Block: &csi.VolumeCapability_BlockVolume{},
	}

	tests := []struct {
		desc          string
		setupFunc     func(t *testing.T, d FakeDriver)
		req           csi.NodePublishVolumeRequest
		skipOnWindows bool
		expectedErr   testutil.TestError
		cleanup       func()
	}{
		{
			desc: "Volume capabilities missing",
			req:  csi.NodePublishVolumeRequest{VolumeId: "vol_1"},
			expectedErr: testutil.TestError{
				DefaultError: status.Error(codes.InvalidArgument, "Volume capability missing in request"),
			},
		},
		{
			desc: "Volume ID missing",
			req:  csi.NodePublishVolumeRequest{VolumeCapability: &csi.VolumeCapability{AccessMode: &volumeCap, AccessType: stdVolCapBlock}},
			expectedErr: testutil.TestError{
				DefaultError: status.Error(codes.InvalidArgument, "Volume ID missing in the request"),
			},
		},
		{
			desc: "Staging target path missing",
			req: csi.NodePublishVolumeRequest{VolumeCapability: &csi.VolumeCapability{AccessMode: &volumeCap, AccessType: stdVolCapBlock},
				VolumeId: "vol_1"},
			expectedErr: testutil.TestError{
				DefaultError: status.Error(codes.InvalidArgument, "Staging target not provided"),
			},
		},
		{
			desc: "Target path missing",
			req: csi.NodePublishVolumeRequest{VolumeCapability: &csi.VolumeCapability{AccessMode: &volumeCap, AccessType: stdVolCapBlock},
				VolumeId:          "vol_1",
				StagingTargetPath: sourceTest},
			expectedErr: testutil.TestError{
				DefaultError: status.Error(codes.InvalidArgument, "Target path not provided"),
			},
		},
		{
			desc: "[Error] Not a directory",
			req: csi.NodePublishVolumeRequest{VolumeCapability: &csi.VolumeCapability{AccessMode: &volumeCap, AccessType: stdVolCap},
				VolumeId:          "vol_1",
				TargetPath:        azuredisk,
				StagingTargetPath: sourceTest,
				Readonly:          true},
			skipOnWindows: true, // permission issues
			expectedErr: testutil.TestError{
				DefaultError: status.Errorf(codes.Internal, fmt.Sprintf("could not mount target \"%s\": "+
					"mkdir %s: not a directory", azuredisk, azuredisk)),
			},
		},
		{
			desc: "[Error] Lun not provided",
			req: csi.NodePublishVolumeRequest{VolumeCapability: &csi.VolumeCapability{AccessMode: &volumeCap, AccessType: stdVolCapBlock},
				VolumeId:          "vol_1",
				TargetPath:        azuredisk,
				StagingTargetPath: sourceTest,
				Readonly:          true},
			setupFunc: func(t *testing.T, d FakeDriver) {
				if isTestingDriverV2() {
					d.getCrdProvisioner().(*mockprovisioner.MockCrdProvisioner).EXPECT().GetAzVolumeAttachment(gomock.Any(), gomock.Any(), gomock.Any()).Return(createAzVolumeAttachmentWithPublishContext(map[string]string{}), err)
				}
			},
			expectedErr: testutil.TestError{
				DefaultError: status.Error(codes.InvalidArgument, "lun not provided"),
			},
		},
		{
			desc: "[Error] Lun not valid",
			req: csi.NodePublishVolumeRequest{VolumeCapability: &csi.VolumeCapability{AccessMode: &volumeCap, AccessType: stdVolCapBlock},
				VolumeId:          "vol_1",
				TargetPath:        azuredisk,
				StagingTargetPath: sourceTest,
				PublishContext:    publishContext,
				Readonly:          true},
			setupFunc: func(t *testing.T, d FakeDriver) {
				if isTestingDriverV2() {
					d.getCrdProvisioner().(*mockprovisioner.MockCrdProvisioner).EXPECT().GetAzVolumeAttachment(gomock.Any(), gomock.Any(), gomock.Any()).Return(createAzVolumeAttachmentWithPublishContext(publishContext), err)
				}
			},
			expectedErr: testutil.TestError{
<<<<<<< HEAD
				DefaultError: status.Error(codes.Internal, "failed to find device path with lun /dev/01. cannot parse deviceInfo: /dev/01"),
=======
				DefaultError: status.Error(codes.Internal, "failed to find device path with LUN /dev/01. cannot parse deviceInfo: /dev/01"),
>>>>>>> 9186f3f0
			},
		},
		{
			desc: "[Error] Mount error mocked by Mount",
			req: csi.NodePublishVolumeRequest{VolumeCapability: &csi.VolumeCapability{AccessMode: &volumeCap, AccessType: stdVolCap},
				VolumeId:          "vol_1",
				TargetPath:        targetTest,
				StagingTargetPath: errorMountSource,
				Readonly:          true},
			skipOnWindows: true, // permission issues
			expectedErr: testutil.TestError{
				DefaultError: status.Errorf(codes.Internal, fmt.Sprintf("could not mount \"%s\" at \"%s\": "+
					"fake Mount: source error", errorMountSource, targetTest)),
			},
		},
		{
			desc: "[Success] Valid request already mounted",
			req: csi.NodePublishVolumeRequest{VolumeCapability: &csi.VolumeCapability{AccessMode: &volumeCap, AccessType: stdVolCap},
				VolumeId:          "vol_1",
				TargetPath:        alreadyMountedTarget,
				StagingTargetPath: sourceTest,
				Readonly:          true},
			skipOnWindows: true, // permission issues
			expectedErr:   testutil.TestError{},
		},
		{
			desc: "[Success] Valid request",
			req: csi.NodePublishVolumeRequest{VolumeCapability: &csi.VolumeCapability{AccessMode: &volumeCap, AccessType: stdVolCap},
				VolumeId:          "vol_1",
				TargetPath:        targetTest,
				StagingTargetPath: sourceTest,
				Readonly:          true},
			skipOnWindows: true, // permission issues
			expectedErr:   testutil.TestError{},
		},
	}

	// Setup
	_ = makeDir(alreadyMountedTarget)
	assert.NoError(t, err)
	fakeMounter, err := mounter.NewFakeSafeMounter()
	assert.NoError(t, err)
	d.setMounter(fakeMounter)

	for _, test := range tests {
		if test.setupFunc != nil {
			test.setupFunc(t, d)
		}
		if !(test.skipOnWindows && runtime.GOOS == "windows") {
			var err error
			_, err = d.NodePublishVolume(context.Background(), &test.req)
			if !testutil.AssertError(&test.expectedErr, err) {
				t.Errorf("desc: %s\n actualErr: (%v), expectedErr: (%v)", test.desc, err, test.expectedErr.Error())
			}
		}
		if test.cleanup != nil {
			test.cleanup()
		}
	}

	// Clean up
	err = os.RemoveAll(targetTest)
	assert.NoError(t, err)
	err = os.RemoveAll(alreadyMountedTarget)
	assert.NoError(t, err)
}

func TestNodeUnpublishVolume(t *testing.T) {
	d, err := NewFakeDriver(t)
	assert.NoError(t, err)
	errorTarget, err := testutil.GetWorkDirPath("error_is_likely_target")
	assert.NoError(t, err)
	targetFile, err := testutil.GetWorkDirPath("abc.go")
	assert.NoError(t, err)

	tests := []struct {
		setup         func()
		desc          string
		req           csi.NodeUnpublishVolumeRequest
		skipOnWindows bool
		skipOnDarwin  bool
		expectedErr   testutil.TestError
		cleanup       func()
	}{
		{
			desc: "Volume ID missing",
			req:  csi.NodeUnpublishVolumeRequest{TargetPath: targetTest},
			expectedErr: testutil.TestError{
				DefaultError: status.Error(codes.InvalidArgument, "Volume ID missing in the request"),
			},
		},
		{
			desc: "Target missing",
			req:  csi.NodeUnpublishVolumeRequest{VolumeId: "vol_1"},
			expectedErr: testutil.TestError{
				DefaultError: status.Error(codes.InvalidArgument, "Target path missing in request"),
			},
		},
		{
			desc:          "[Error] Unmount error mocked by IsLikelyNotMountPoint",
			req:           csi.NodeUnpublishVolumeRequest{TargetPath: errorTarget, VolumeId: "vol_1"},
			skipOnWindows: true, // no error reported in windows
			skipOnDarwin:  true, // no error reported in darwin
			expectedErr: testutil.TestError{
				DefaultError: status.Error(codes.Internal, fmt.Sprintf("failed to unmount target \"%s\": fake IsLikelyNotMountPoint: fake error", errorTarget)),
			},
		},
		{
			desc:        "[Success] Valid request",
			req:         csi.NodeUnpublishVolumeRequest{TargetPath: targetFile, VolumeId: "vol_1"},
			expectedErr: testutil.TestError{},
		},
	}

	// Setup
	_ = makeDir(errorTarget)
	fakeMounter, err := mounter.NewFakeSafeMounter()
	assert.NoError(t, err)
	d.setMounter(fakeMounter)

	for _, test := range tests {
		if test.setup != nil {
			test.setup()
		}
		if !(test.skipOnWindows && runtime.GOOS == "windows") &&
			!(test.skipOnDarwin && runtime.GOOS == "darwin") {
			_, err := d.NodeUnpublishVolume(context.Background(), &test.req)
			if !testutil.AssertError(&test.expectedErr, err) {
				t.Errorf("desc: %s\n actualErr: (%v), expectedErr: (%v)", test.desc, err, test.expectedErr.Error())
			}
		}
		if test.cleanup != nil {
			test.cleanup()
		}
	}

	// Clean up
	err = os.RemoveAll(errorTarget)
	assert.NoError(t, err)
}

func TestNodeExpandVolume(t *testing.T) {
	d, _ := NewFakeDriver(t)
	fakeMounter, err := mounter.NewFakeSafeMounter()
	assert.NoError(t, err)
	d.setMounter(fakeMounter)
	blockVolumePath := "/tmp/block-volume-path"
	_ = makeDir(blockVolumePath)
	_ = makeDir(targetTest)
	notFoundErr := errors.New("exit status 1")

	stdCapacityRange = &csi.CapacityRange{
		RequiredBytes: volumehelper.GiBToBytes(15),
		LimitBytes:    volumehelper.GiBToBytes(10),
	}

	invalidPathErr := testutil.TestError{
		DefaultError: status.Error(codes.NotFound, "failed to determine device path for volumePath [./test]: path \"./test\" does not exist"),
	}
<<<<<<< HEAD

=======
>>>>>>> 9186f3f0
	devicePathErr := testutil.TestError{
		DefaultError: status.Errorf(codes.NotFound, "could not determine device path(%s), error: %v", targetTest, notFoundErr),
		WindowsError: status.Errorf(codes.NotFound, "error getting the volume for the mount %s, internal error error getting volume from mount. cmd: (Get-Item -Path %s).Target, output: , error: <nil>", targetTest, targetTest),
	}
	blockSizeErr := testutil.TestError{
		DefaultError: status.Error(codes.Internal, "could not get size of block volume at path test: error when getting size of block volume at path test: output: , err: exit status 1"),
		WindowsError: status.Errorf(codes.NotFound, "error getting the volume for the mount %s, internal error error getting volume from mount. cmd: (Get-Item -Path %s).Target, output: , error: <nil>", targetTest, targetTest),
	}
	resizeErr := testutil.TestError{
		DefaultError: status.Errorf(codes.Internal, "could not resize volume \"test\" (\"test\"):  resize of device test failed: %v. resize2fs output: ", notFoundErr),
		WindowsError: status.Errorf(codes.NotFound, "error getting the volume for the mount %s, internal error error getting volume from mount. cmd: (Get-Item -Path %s).Target, output: , error: <nil>", targetTest, targetTest),
	}
	sizeTooSmallErr := testutil.TestError{
		DefaultError: status.Errorf(codes.Internal, "resize requested for %v, but after resizing volume size was %v", volumehelper.RoundUpGiB(stdCapacityRange.RequiredBytes), volumehelper.RoundUpGiB(stdCapacityRange.RequiredBytes/2)),
		WindowsError: status.Errorf(codes.NotFound, "error getting the volume for the mount %s, internal error error getting volume from mount. cmd: (Get-Item -Path %s).Target, output: , error: <nil>", targetTest, targetTest),
	}

	notFoundErrAction := func() ([]byte, []byte, error) {
		return []byte{}, []byte{}, notFoundErr
	}
	findmntAction := func() ([]byte, []byte, error) {
		if runtime.GOOS == "windows" {
			return []byte{}, []byte{}, notFoundErr
		}
		return []byte("test"), []byte{}, nil
	}
	blkidAction := func() ([]byte, []byte, error) {
		if runtime.GOOS == "windows" {
			return []byte{}, []byte{}, errors.New("path \"./test\" does not exist")
		}
		return []byte("DEVICE=test\nTYPE=ext4"), []byte{}, nil
	}
	resize2fsFailedAction := func() ([]byte, []byte, error) {
		return []byte{}, []byte{}, notFoundErr
	}
	resize2fsAction := func() ([]byte, []byte, error) {
		return []byte{}, []byte{}, nil
	}
	blockdevSizeTooSmallAction := func() ([]byte, []byte, error) {
		return []byte(fmt.Sprintf("%d", stdCapacityRange.RequiredBytes/2)), []byte{}, nil
	}
	blockdevAction := func() ([]byte, []byte, error) {
		return []byte(fmt.Sprintf("%d", stdCapacityRange.RequiredBytes)), []byte{}, nil
	}

	tests := []struct {
		desc          string
		req           csi.NodeExpandVolumeRequest
		expectedErr   testutil.TestError
		skipOnDarwin  bool
		skipOnWindows bool
		outputScripts []testingexec.FakeAction
	}{
		{
			desc: "Volume ID missing",
			req:  csi.NodeExpandVolumeRequest{},
			expectedErr: testutil.TestError{
				DefaultError: status.Error(codes.InvalidArgument, "Volume ID not provided"),
			},
		},
		{
			desc: "could not find path",
			req: csi.NodeExpandVolumeRequest{
				CapacityRange: stdCapacityRange,
				VolumePath:    "./test",
				VolumeId:      "test",
			},
			expectedErr: invalidPathErr,
		},
		{
			desc: "volume path not provide",
			req: csi.NodeExpandVolumeRequest{
				CapacityRange:     stdCapacityRange,
				StagingTargetPath: "test",
				VolumeId:          "test",
			},
			expectedErr: testutil.TestError{
				DefaultError: status.Error(codes.InvalidArgument, "volume path must be provided"),
			},
		},
		{
			desc: "Invalid device path",
			req: csi.NodeExpandVolumeRequest{
				CapacityRange:     stdCapacityRange,
				VolumePath:        targetTest,
				VolumeId:          "test",
				StagingTargetPath: "",
			},
			expectedErr:   devicePathErr,
			outputScripts: []testingexec.FakeAction{notFoundErrAction},
		},
		{
			desc: "No block size at path",
			req: csi.NodeExpandVolumeRequest{
				CapacityRange:     stdCapacityRange,
				VolumePath:        targetTest,
				VolumeId:          "test",
				StagingTargetPath: "test",
			},
			expectedErr:   blockSizeErr,
			skipOnDarwin:  true, // ResizeFs not supported on Darwin
			outputScripts: []testingexec.FakeAction{findmntAction, blkidAction, resize2fsAction, notFoundErrAction},
		},
		{
			desc: "Resize failure",
			req: csi.NodeExpandVolumeRequest{
				CapacityRange:     stdCapacityRange,
				VolumePath:        targetTest,
				VolumeId:          "test",
				StagingTargetPath: "test",
			},
			expectedErr:   resizeErr,
			skipOnDarwin:  true, // ResizeFs not supported on Darwin
			outputScripts: []testingexec.FakeAction{findmntAction, blkidAction, resize2fsFailedAction},
		},
		{
			desc: "Resize too small failure",
			req: csi.NodeExpandVolumeRequest{
				CapacityRange:     stdCapacityRange,
				VolumePath:        targetTest,
				VolumeId:          "test",
				StagingTargetPath: "test",
			},
			expectedErr:   sizeTooSmallErr,
			skipOnDarwin:  true, // ResizeFs not supported on Darwin
			outputScripts: []testingexec.FakeAction{findmntAction, blkidAction, resize2fsAction, blockdevSizeTooSmallAction},
		},
		{
			desc: "Successfully expanded",
			req: csi.NodeExpandVolumeRequest{
				CapacityRange:     stdCapacityRange,
				VolumePath:        targetTest,
				VolumeId:          "test",
				StagingTargetPath: "test",
			},
			skipOnWindows: true,
			skipOnDarwin:  true, // ResizeFs not supported on Darwin
			outputScripts: []testingexec.FakeAction{findmntAction, blkidAction, resize2fsAction, blockdevAction},
		},
		{
			desc: "Block volume expansion",
			req: csi.NodeExpandVolumeRequest{
				CapacityRange:     stdCapacityRange,
				VolumePath:        blockVolumePath,
				VolumeId:          "test",
				StagingTargetPath: "test",
			},
		},
		{
			desc: "Volume capability access type mismatch",
			req: csi.NodeExpandVolumeRequest{
				CapacityRange:     stdCapacityRange,
				VolumePath:        targetTest,
				VolumeId:          "test",
				StagingTargetPath: "test",
				VolumeCapability: &csi.VolumeCapability{
					AccessMode: &csi.VolumeCapability_AccessMode{
						Mode: csi.VolumeCapability_AccessMode_SINGLE_NODE_WRITER,
					},
					AccessType: &csi.VolumeCapability_Block{
						Block: &csi.VolumeCapability_BlockVolume{},
					},
				},
			},
		},
	}

	d.setPathIsDeviceResult(blockVolumePath, true, nil)

	if isTestingDriverV2() {
		d.setIsBlockDevicePathError("./test", false, errors.New("path \"./test\" does not exist"))
	}

	for _, test := range tests {
		if (test.skipOnDarwin && runtime.GOOS == "darwin") || (test.skipOnWindows && runtime.GOOS == "windows") {
			continue
		}
		if !mounter.IsFakeUsingCSIProxy() {
			if runtime.GOOS == "windows" && len(test.outputScripts) > 1 {
				d.setNextCommandOutputScripts(test.outputScripts[0])
			} else {
				d.setNextCommandOutputScripts(test.outputScripts...)
			}
		}

		_, err := d.NodeExpandVolume(context.Background(), &test.req)
		if !testutil.AssertError(&test.expectedErr, err) {
			t.Errorf("desc: %s\n actualErr: (%v), expectedErr: (%v)", test.desc, err, test.expectedErr.Error())
		}
	}
	err = os.RemoveAll(targetTest)
	assert.NoError(t, err)
	err = os.RemoveAll(blockVolumePath)
	assert.NoError(t, err)
}

func TestEnsureBlockTargetFile(t *testing.T) {
	// This functionality has moved to the provisioner package in DriverV2.
	skipIfTestingDriverV2(t)

	// Skip this test because `util/mount` not supported on darwin
	if runtime.GOOS == "darwin" {
		t.Skip("Skipping tests on darwin")
	}
	testTarget, err := testutil.GetWorkDirPath("test")
	assert.NoError(t, err)
	testPath, err := testutil.GetWorkDirPath(fmt.Sprintf("test%ctest", os.PathSeparator))
	assert.NoError(t, err)
	d, err := newFakeDriverV1(t)
	assert.NoError(t, err)

	tests := []struct {
		desc        string
		req         string
		expectedErr testutil.TestError
	}{
		{
			desc:        "valid test",
			req:         testTarget,
			expectedErr: testutil.TestError{},
		},
		{
			desc: "test if file exists",
			req:  testPath,
			expectedErr: testutil.TestError{
				DefaultError: status.Error(codes.Internal, fmt.Sprintf("could not mount target \"%s\": mkdir %s: not a directory", testTarget, testTarget)),
				WindowsError: status.Error(codes.Internal, fmt.Sprintf("could not remove mount target %#v: remove %s: The system cannot find the path specified.", testPath, testPath)),
			},
		},
	}
	for _, test := range tests {
		err := d.ensureBlockTargetFile(test.req)
		if !testutil.AssertError(&test.expectedErr, err) {
			t.Errorf("desc: %s\n actualErr: (%v), expectedErr: (%v)", test.desc, err, test.expectedErr.Error())
		}
	}
	err = os.RemoveAll(testTarget)
	assert.NoError(t, err)
}

func makeDir(pathname string) error {
	err := os.MkdirAll(pathname, os.FileMode(0755))
	if err != nil {
		if !os.IsExist(err) {
			return err
		}
	}
	return nil
}

func TestMakeDir(t *testing.T) {
	//Successfully create directory
	err := makeDir(targetTest)
	assert.NoError(t, err)

	//Failed case
	err = makeDir("./azuredisk.go")
	var e *os.PathError
	if !errors.As(err, &e) {
		t.Errorf("Unexpected Error: %v", err)
	}

	// Remove the directory created
	err = os.RemoveAll(targetTest)
	assert.NoError(t, err)
}

func TestGetDevicePathWithLUN(t *testing.T) {
	skipIfTestingDriverV2(t)
	d, _ := newFakeDriverV1(t)
	tests := []struct {
		desc        string
		req         string
		expectedErr error
	}{
		{
			desc:        "valid test",
			req:         "unit-test",
			expectedErr: errors.New("cannot parse deviceInfo: unit-test"),
		},
	}
	for _, test := range tests {
		_, err := d.getDevicePathWithLUN(test.req)
		if !testutil.IsErrorEquivalent(test.expectedErr, err) {
			t.Errorf("desc: %s\n actualErr: (%v), expectedErr: (%v)", test.desc, err, test.expectedErr)
		}
	}
}

func createAzVolumeAttachmentWithPublishContext(publishContext map[string]string) *diskv1alpha2.AzVolumeAttachment {
	azVA := testAzVolumeAttachment.DeepCopy()
	azVA.Status = diskv1alpha2.AzVolumeAttachmentStatus{
		Detail: &diskv1alpha2.AzVolumeAttachmentStatusDetail{
			PublishContext: publishContext,
			Role:           diskv1alpha2.PrimaryRole,
		},
		State: diskv1alpha2.Attached,
	}
<<<<<<< HEAD
}

func TestNodePublishVolumeIdempotentMount(t *testing.T) {
	if runtime.GOOS == "windows" || os.Getuid() != 0 {
		return
	}
	stdVolCap := &csi.VolumeCapability_Mount{
		Mount: &csi.VolumeCapability_MountVolume{
			FsType: defaultLinuxFsType,
		},
	}
	_ = makeDir(sourceTest)
	_ = makeDir(targetTest)
	d, _ := NewFakeDriver(t)

	volumeCap := csi.VolumeCapability_AccessMode{Mode: csi.VolumeCapability_AccessMode_SINGLE_NODE_WRITER}
	req := csi.NodePublishVolumeRequest{VolumeCapability: &csi.VolumeCapability{AccessMode: &volumeCap, AccessType: stdVolCap},
		VolumeId:          "vol_1",
		TargetPath:        targetTest,
		StagingTargetPath: sourceTest,
		Readonly:          true}

	_, err := d.NodePublishVolume(context.Background(), &req)
	assert.NoError(t, err)
	_, err = d.NodePublishVolume(context.Background(), &req)
	assert.NoError(t, err)

	// ensure the target not be mounted twice
	targetAbs, err := filepath.Abs(targetTest)
	assert.NoError(t, err)

	mountList, err := d.getMounter().List()
	assert.NoError(t, err)
	mountPointNum := 0
	for _, mountPoint := range mountList {
		if mountPoint.Path == targetAbs {
			mountPointNum++
		}
	}
	assert.Equal(t, 1, mountPointNum)
	err = d.getMounter().Unmount(targetTest)
	assert.NoError(t, err)
	_ = d.getMounter().Unmount(targetTest)
	err = os.RemoveAll(sourceTest)
	assert.NoError(t, err)
	err = os.RemoveAll(targetTest)
	assert.NoError(t, err)
=======
	return azVA
>>>>>>> 9186f3f0
}<|MERGE_RESOLUTION|>--- conflicted
+++ resolved
@@ -23,11 +23,6 @@
 	"log"
 	"net/http"
 	"os"
-<<<<<<< HEAD
-	"path/filepath"
-	"reflect"
-=======
->>>>>>> 9186f3f0
 	"runtime"
 	"strings"
 	"syscall"
@@ -705,13 +700,10 @@
 	d, err := NewFakeDriver(t)
 	assert.NoError(t, err)
 
-<<<<<<< HEAD
-=======
 	ctrl := gomock.NewController(t)
 	defer ctrl.Finish()
 	d.setCrdProvisioner(mockprovisioner.NewMockCrdProvisioner(ctrl))
 
->>>>>>> 9186f3f0
 	volumeCap := csi.VolumeCapability_AccessMode{Mode: csi.VolumeCapability_AccessMode_SINGLE_NODE_SINGLE_WRITER}
 	publishContext := map[string]string{
 		consts.LUN: "/dev/01",
@@ -819,11 +811,7 @@
 				}
 			},
 			expectedErr: testutil.TestError{
-<<<<<<< HEAD
-				DefaultError: status.Error(codes.Internal, "failed to find device path with lun /dev/01. cannot parse deviceInfo: /dev/01"),
-=======
 				DefaultError: status.Error(codes.Internal, "failed to find device path with LUN /dev/01. cannot parse deviceInfo: /dev/01"),
->>>>>>> 9186f3f0
 			},
 		},
 		{
@@ -983,10 +971,6 @@
 	invalidPathErr := testutil.TestError{
 		DefaultError: status.Error(codes.NotFound, "failed to determine device path for volumePath [./test]: path \"./test\" does not exist"),
 	}
-<<<<<<< HEAD
-
-=======
->>>>>>> 9186f3f0
 	devicePathErr := testutil.TestError{
 		DefaultError: status.Errorf(codes.NotFound, "could not determine device path(%s), error: %v", targetTest, notFoundErr),
 		WindowsError: status.Errorf(codes.NotFound, "error getting the volume for the mount %s, internal error error getting volume from mount. cmd: (Get-Item -Path %s).Target, output: , error: <nil>", targetTest, targetTest),
@@ -1285,55 +1269,5 @@
 		},
 		State: diskv1alpha2.Attached,
 	}
-<<<<<<< HEAD
-}
-
-func TestNodePublishVolumeIdempotentMount(t *testing.T) {
-	if runtime.GOOS == "windows" || os.Getuid() != 0 {
-		return
-	}
-	stdVolCap := &csi.VolumeCapability_Mount{
-		Mount: &csi.VolumeCapability_MountVolume{
-			FsType: defaultLinuxFsType,
-		},
-	}
-	_ = makeDir(sourceTest)
-	_ = makeDir(targetTest)
-	d, _ := NewFakeDriver(t)
-
-	volumeCap := csi.VolumeCapability_AccessMode{Mode: csi.VolumeCapability_AccessMode_SINGLE_NODE_WRITER}
-	req := csi.NodePublishVolumeRequest{VolumeCapability: &csi.VolumeCapability{AccessMode: &volumeCap, AccessType: stdVolCap},
-		VolumeId:          "vol_1",
-		TargetPath:        targetTest,
-		StagingTargetPath: sourceTest,
-		Readonly:          true}
-
-	_, err := d.NodePublishVolume(context.Background(), &req)
-	assert.NoError(t, err)
-	_, err = d.NodePublishVolume(context.Background(), &req)
-	assert.NoError(t, err)
-
-	// ensure the target not be mounted twice
-	targetAbs, err := filepath.Abs(targetTest)
-	assert.NoError(t, err)
-
-	mountList, err := d.getMounter().List()
-	assert.NoError(t, err)
-	mountPointNum := 0
-	for _, mountPoint := range mountList {
-		if mountPoint.Path == targetAbs {
-			mountPointNum++
-		}
-	}
-	assert.Equal(t, 1, mountPointNum)
-	err = d.getMounter().Unmount(targetTest)
-	assert.NoError(t, err)
-	_ = d.getMounter().Unmount(targetTest)
-	err = os.RemoveAll(sourceTest)
-	assert.NoError(t, err)
-	err = os.RemoveAll(targetTest)
-	assert.NoError(t, err)
-=======
 	return azVA
->>>>>>> 9186f3f0
 }