--- conflicted
+++ resolved
@@ -216,14 +216,11 @@
 		return nil, status.Error(codes.InvalidArgument, "Volume capability not supported")
 	}
 
-<<<<<<< HEAD
-=======
-	disk, err := d.checkDiskExists(ctx, diskURI)
+	_, err := d.checkDiskExists(ctx, diskURI)
 	if err != nil {
 		return nil, status.Error(codes.NotFound, fmt.Sprintf("Volume not found, failed with error: %v", err))
 	}
 
->>>>>>> 703d60d1
 	nodeID := req.GetNodeId()
 	if len(nodeID) == 0 {
 		return nil, status.Error(codes.InvalidArgument, "Node ID not provided")
@@ -243,23 +240,9 @@
 		if derr, ok := err.(*volerr.DanglingAttachError); ok {
 			klog.Warningf("volume %q is already attached to node %q, try detach first", diskURI, derr.CurrentNode)
 
-<<<<<<< HEAD
 			//  delete AzVolumeAttachment to correspond with the detachment
 			if err = d.crdProvisioner.UnpublishVolume(ctx, diskURI, string(derr.CurrentNode), req.GetSecrets()); err != nil {
 				return nil, status.Errorf(codes.Internal, "Could not detach volume %q from node %q: %v", diskURI, derr.CurrentNode, err)
-=======
-		lun, err = d.cloud.AttachDisk(true, diskName, diskURI, nodeName, cachingMode, disk)
-		if err == nil {
-			klog.V(2).Infof("Attach operation successful: volume %q attached to node %q.", diskURI, nodeName)
-		} else {
-			if derr, ok := err.(*volerr.DanglingAttachError); ok {
-				klog.Warningf("volume %q is already attached to node %q, try detach first", diskURI, derr.CurrentNode)
-				if err = d.cloud.DetachDisk(diskName, diskURI, derr.CurrentNode); err != nil {
-					return nil, status.Errorf(codes.Internal, "Could not detach volume %q from node %q: %v", diskURI, derr.CurrentNode, err)
-				}
-				klog.V(2).Infof("Trying to attach volume %q to node %q again", diskURI, nodeName)
-				lun, err = d.cloud.AttachDisk(true, diskName, diskURI, nodeName, cachingMode, disk)
->>>>>>> 703d60d1
 			}
 			klog.Infof("successfully detached volume %q from node %q", diskURI, derr.CurrentNode)
 			// create AzVolumeAttachment to correspond with the new volume attachment
@@ -321,12 +304,7 @@
 		return nil, status.Error(codes.InvalidArgument, "Volume capabilities missing in request")
 	}
 
-<<<<<<< HEAD
-	err := d.cloudProvisioner.CheckDiskExists(ctx, diskURI)
-	if err != nil {
-=======
 	if _, err := d.checkDiskExists(ctx, diskURI); err != nil {
->>>>>>> 703d60d1
 		return nil, status.Error(codes.NotFound, fmt.Sprintf("Volume not found, failed with error: %v", err))
 	}
 
