#!/bin/bash

# Copyright 2019 The Kubernetes Authors.
#
# Licensed under the Apache License, Version 2.0 (the "License");
# you may not use this file except in compliance with the License.
# You may obtain a copy of the License at
#
#     http://www.apache.org/licenses/LICENSE-2.0
#
# Unless required by applicable law or agreed to in writing, software
# distributed under the License is distributed on an "AS IS" BASIS,
# WITHOUT WARRANTIES OR CONDITIONS OF ANY KIND, either express or implied.
# See the License for the specific language governing permissions and
# limitations under the License.

set -euo pipefail

function cleanup {
  echo 'pkill -f azurediskplugin'
  pkill -f azurediskplugin
}

t="$(date +%s)"
readonly CSC_BIN="$GOBIN/csc"
readonly volname="citest-$t"

endpoint='tcp://127.0.0.1:10000'
if [[ "$#" -gt 0 ]]; then
  endpoint="$1"
fi

node='CSINode'
if [ $# -gt 1 ]; then
  node="$2"
fi

cloud='AzurePublicCloud'
if [[ "$#" -gt 2 ]]; then
  cloud="$3"
fi

version='v2'
if [[ "$#" -gt 3 ]]; then
  version="$4"
fi

<<<<<<< HEAD
# Run CSI driver as a background service
if [[ $# -lt 4 || "$4" != "v2" ]]; then
  _output/${ARCH}/azurediskplugin --endpoint "$endpoint" --nodeid "$node" -v=5 -support-zone=false &
else
  _output/${ARCH}/azurediskpluginv2 --endpoint "$endpoint" --nodeid "$node" -v=5 --temp-use-driver-v2 -support-zone=false &
fi
trap cleanup EXIT
=======
echo "Begin to run $version integration test on $cloud..."
>>>>>>> 9186f3f0

if [[ "$cloud" == 'AzureChinaCloud' ]]; then
  sleep 25
else
  sleep 5
fi

# begin to run CSI functions one by one
"$CSC_BIN" node get-info --endpoint "$endpoint"

echo 'Create volume test:'
value=$("$CSC_BIN" controller new --endpoint "$endpoint" --cap 1,block "$volname" --req-bytes 2147483648 --params skuname=Standard_LRS,kind=managed)
sleep 15

volumeid=$(echo "$value" | awk '{print $1}' | sed 's/"//g')
echo "Got volume id: $volumeid"
volumename=$(echo "$volumeid" | awk -F / '{print $9}')

"$CSC_BIN" controller validate-volume-capabilities --endpoint "$endpoint" --cap 1,block "$volumeid"

echo 'Expand volume test'
"$CSC_BIN" controller expand-volume --endpoint "$endpoint" --req-bytes 21474836480 --cap 1,block "$volumeid"

echo 'Attach volume test:'
"$CSC_BIN" controller publish --endpoint "$endpoint" --node-id "$node" --cap 1,block "$volumeid"
if [[ "$version" == 'v2' ]]; then
  test/integration/wait-for-attach.sh "$volumename" "$node"
fi
sleep 20

echo 'ListVolumes test:'
"$CSC_BIN" controller list-volumes --endpoint "$endpoint" --max-entries 1 --starting-token 0

echo 'Detach volume test:'
"$CSC_BIN" controller unpublish --endpoint "$endpoint" --node-id "$node" "$volumeid"
if [[ "$version" == 'v2' ]]; then
  test/integration/wait-for-detach.sh "$volumename" "$node"
fi
sleep 30

echo 'Create snapshot test:'
"$CSC_BIN" controller create-snapshot snapshot-test-name --endpoint "$endpoint" --source-volume "$volumeid"
sleep 5

echo 'List snapshots test:'
"$CSC_BIN" controller list-snapshots --endpoint "$endpoint"
sleep 5

echo 'Delete snapshot test:'
"$CSC_BIN" controller delete-snapshot snapshot-test-name --endpoint "$endpoint"
sleep 5

echo 'Delete volume test:'
"$CSC_BIN" controller del --endpoint "$endpoint" "$volumeid"
sleep 15

"$CSC_BIN" identity plugin-info --endpoint "$endpoint"

echo "Integration test on $cloud is completed."<|MERGE_RESOLUTION|>--- conflicted
+++ resolved
@@ -45,17 +45,7 @@
   version="$4"
 fi
 
-<<<<<<< HEAD
-# Run CSI driver as a background service
-if [[ $# -lt 4 || "$4" != "v2" ]]; then
-  _output/${ARCH}/azurediskplugin --endpoint "$endpoint" --nodeid "$node" -v=5 -support-zone=false &
-else
-  _output/${ARCH}/azurediskpluginv2 --endpoint "$endpoint" --nodeid "$node" -v=5 --temp-use-driver-v2 -support-zone=false &
-fi
-trap cleanup EXIT
-=======
 echo "Begin to run $version integration test on $cloud..."
->>>>>>> 9186f3f0
 
 if [[ "$cloud" == 'AzureChinaCloud' ]]; then
   sleep 25
