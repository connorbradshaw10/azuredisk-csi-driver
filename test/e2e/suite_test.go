--- conflicted
+++ resolved
@@ -44,7 +44,6 @@
 )
 
 const (
-<<<<<<< HEAD
 	poll        = time.Duration(2) * time.Second
 	pollTimeout = time.Duration(10) * time.Minute
 )
@@ -53,42 +52,13 @@
 	skipClusterBootstrap = flag.Bool("skip-cluster-bootstrap", false, "flag to indicate that we can skip cluster bootstrap.")
 	azureCloud           *provider.Cloud
 	location             string
-=======
-	kubeconfigEnvVar       = "KUBECONFIG"
-	reportDirEnvVar        = "ARTIFACTS"
-	testMigrationEnvVar    = "TEST_MIGRATION"
-	testWindowsEnvVar      = "TEST_WINDOWS"
-	testWinServerVerEnvVar = "WINDOWS_SERVER_VERSION"
-	cloudNameEnvVar        = "AZURE_CLOUD_NAME"
-	defaultReportDir       = "/workspace/_artifacts"
-	inTreeStorageClass     = "kubernetes.io/azure-disk"
 )
 
-var (
-	azurediskDriver           azuredisk.CSIDriver
-	isUsingInTreeVolumePlugin = os.Getenv(driver.AzureDriverNameVar) == inTreeStorageClass
-	isTestingMigration        = os.Getenv(testMigrationEnvVar) != ""
-	isWindowsCluster          = os.Getenv(testWindowsEnvVar) != ""
-	winServerVer              = os.Getenv(testWinServerVerEnvVar)
-	isAzureStackCloud         = strings.EqualFold(os.Getenv(cloudNameEnvVar), "AZURESTACKCLOUD")
-	location                  string
-	supportsZRS               bool
-	supportsDynamicResize     bool
->>>>>>> 5b924d48
-)
-
 var _ = ginkgo.BeforeSuite(func() {
-<<<<<<< HEAD
 	log.Println(testconsts.AzureDriverNameVar, os.Getenv(testconsts.AzureDriverNameVar), fmt.Sprintf("%v", testconsts.IsUsingInTreeVolumePlugin))
 	log.Println(testconsts.TestMigrationEnvVar, os.Getenv(testconsts.TestMigrationEnvVar), fmt.Sprintf("%v", testconsts.IsTestingMigration))
 	log.Println(testconsts.TestWindowsEnvVar, os.Getenv(testconsts.TestWindowsEnvVar), fmt.Sprintf("%v", testconsts.IsWindowsCluster))
 	log.Println(testconsts.TestWinServerVerEnvVar, os.Getenv(testconsts.TestWinServerVerEnvVar), fmt.Sprintf("%v", testconsts.WinServerVer))
-=======
-	log.Println(driver.AzureDriverNameVar, os.Getenv(driver.AzureDriverNameVar), fmt.Sprintf("%v", isUsingInTreeVolumePlugin))
-	log.Println(testMigrationEnvVar, os.Getenv(testMigrationEnvVar), fmt.Sprintf("%v", isTestingMigration))
-	log.Println(testWindowsEnvVar, os.Getenv(testWindowsEnvVar), fmt.Sprintf("%v", isWindowsCluster))
-	log.Println(testWinServerVerEnvVar, os.Getenv(testWinServerVerEnvVar), fmt.Sprintf("%v", winServerVer))
->>>>>>> 5b924d48
 
 	// k8s.io/kubernetes/test/e2e/framework requires env KUBECONFIG to be set
 	// it does not fall back to defaults
@@ -139,7 +109,13 @@
 		kubeconfig := os.Getenv(testconsts.KubeconfigEnvVar)
 		kubeclient, err := azureutils.GetKubeClient(kubeconfig)
 		gomega.Expect(err).NotTo(gomega.HaveOccurred())
-		azureCloud, err = azureutils.GetCloudProviderFromClient(kubeclient, driverOptions.CloudConfigSecretName, driverOptions.CloudConfigSecretNamespace, azuredisk.GetUserAgent(driverOptions.DriverName, driverOptions.CustomUserAgent, driverOptions.UserAgentSuffix))
+		azureCloud, err = azureutils.GetCloudProviderFromClient(
+			kubeclient,
+			driverOptions.CloudConfigSecretName,
+			driverOptions.CloudConfigSecretNamespace,
+			azuredisk.GetUserAgent(driverOptions.DriverName, driverOptions.CustomUserAgent, driverOptions.UserAgentSuffix),
+			driverOptions.AllowEmptyCloudConfig,
+		)
 		gomega.Expect(err).NotTo(gomega.HaveOccurred())
 	}
 })
@@ -170,8 +146,8 @@
 		cloud := "azurepubliccloud"
 		if testconsts.IsWindowsCluster {
 			os = "windows"
-			if winServerVer == "windows-2022" {
-				os = winServerVer
+			if testconsts.WinServerVer == "windows-2022" {
+				os = testconsts.WinServerVer
 			}
 		}
 		if testconsts.IsAzureStackCloud {
