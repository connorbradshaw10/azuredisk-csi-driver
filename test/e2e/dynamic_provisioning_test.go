--- conflicted
+++ resolved
@@ -146,9 +146,9 @@
 		}
 		if isUsingInTreeVolumePlugin {
 			// cover case: https://github.com/kubernetes/kubernetes/issues/103433
-			test.StorageClassParameters["Kind"] = "managed"
-		}
-		test.Run(cs, ns)
+			test.StorageClassParameters = map[string]string{"Kind": "managed"}
+		}
+		test.Run(cs, ns, schedulerName)
 	})
 
 	ginkgo.It("should create a pod with volume mount subpath [disk.csi.azure.com] [Windows]", func() {
@@ -170,13 +170,6 @@
 			},
 		}
 
-<<<<<<< HEAD
-		if isUsingInTreeVolumePlugin {
-			// cover case: https://github.com/kubernetes/kubernetes/issues/103433
-			test.StorageClassParameters = map[string]string{"Kind": "managed"}
-		}
-		test.Run(cs, ns, schedulerName)
-=======
 		scParameters := map[string]string{
 			"skuName": "Standard_LRS",
 		}
@@ -186,7 +179,6 @@
 			StorageClassParameters: scParameters,
 		}
 		test.Run(cs, ns)
->>>>>>> 9cdb05ec
 	})
 
 	ginkgo.It("Should create and attach a volume with basic perfProfile [disk.csi.azure.com] [Windows]", func() {
