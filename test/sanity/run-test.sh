--- conflicted
+++ resolved
@@ -38,15 +38,7 @@
   ARCH="amd64"
 fi
 
-<<<<<<< HEAD
-if [[ "$#" -lt 2 || "$2" != "v2" ]]; then
-  _output/${ARCH}/azurediskplugin --endpoint "$endpoint" --nodeid "$nodeid" -v=5 -support-zone=false -enable-disk-capacity-check=true &
-else
-  _output/${ARCH}/azurediskpluginv2 --endpoint "$endpoint" --nodeid "$nodeid" -v=5 -support-zone=false -enable-disk-capacity-check=true &
-fi
-=======
  _output/${ARCH}/azurediskplugin --endpoint "$endpoint" --nodeid "$nodeid" -v=5 &
->>>>>>> 9186f3f0
 
 echo 'Begin to run sanity test...'
 readonly CSI_SANITY_BIN='csi-sanity'
